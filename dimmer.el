--- conflicted
+++ resolved
@@ -138,15 +138,9 @@
 for dark-on-light themes."
   (let ((fg (face-foreground f)))
     (when (and fg (color-defined-p fg))
-<<<<<<< HEAD
       (let ((key (format "%s-%f-%S" fg pct invert)))
         (or (gethash key dimmer-dimmed-faces)
             (let ((rgb (dimmer-compute-rgb fg pct invert)))
-=======
-      (let ((key (format "%s-%f-%S" fg frac invert)))
-        (or (gethash key dimmer-dimmed-faces)
-            (let ((rgb (dimmer-compute-rgb fg frac invert)))
->>>>>>> 96edb318
               (when rgb
                 (puthash key rgb dimmer-dimmed-faces)
                 rgb)))))))
